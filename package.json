{
  "name": "soap",
  "version": "0.3.2",
  "description": "A minimal node SOAP client",
  "engines": {
    "node": ">=0.8.0"
  },
  "author": "Vinay Pulim <v@pulim.com>",
  "dependencies": {
    "node-expat": ">=1.6.1",
    "request": ">=2.9.0"
  },
  "repository": {
    "type": "git",
    "url": "https://github.com/milewise/node-soap.git"
  },
  "main": "./index.js",
  "directories": {
    "lib": "./lib"
  },
  "scripts": {
    "mocha": "mocha -R spec -u exports test/*-test.js",
<<<<<<< HEAD
    "jshint" : "jshint index.js lib/http.js",
=======
    "jshint" : "jshint lib/client.js", 
>>>>>>> 4c8ea87d
    "test": "npm run-script jshint && npm run-script mocha"
  },
  "keywords": [
    "soap"
  ],
  "licenses": [
    {
      "type": "MIT License",
      "url": "http://www.opensource.org/licenses/mit-license.php"
    }
  ],
  "devDependencies": {
    "mocha": "~1.17.0",
    "jshint": "~2.4.2"
  }
}<|MERGE_RESOLUTION|>--- conflicted
+++ resolved
@@ -20,11 +20,7 @@
   },
   "scripts": {
     "mocha": "mocha -R spec -u exports test/*-test.js",
-<<<<<<< HEAD
-    "jshint" : "jshint index.js lib/http.js",
-=======
-    "jshint" : "jshint lib/client.js", 
->>>>>>> 4c8ea87d
+    "jshint" : "jshint index.js lib/http.js lib/client.js",
     "test": "npm run-script jshint && npm run-script mocha"
   },
   "keywords": [
