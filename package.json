{
  "name": "soap",
  "version": "0.22.0",
  "description": "A minimal node SOAP client",
  "engines": {
    "node": ">=4.0.0"
  },
  "author": "Vinay Pulim <v@pulim.com>",
  "dependencies": {
<<<<<<< HEAD
    "compress": "^0.99.0",
    "debug": "~0.7.4",
    "lodash": "3.x.x",
    "request": "git+https://github.com/Alexlambertz/request.git",
=======
    "bluebird": "^3.5.0",
    "concat-stream": "^1.5.1",
    "debug": "^2.6.9",
    "ejs": "~2.5.5",
    "finalhandler": "^1.0.3",
    "lodash": "^3.10.1",
    "request": ">=2.9.0",
>>>>>>> c94cc1cc
    "sax": ">=0.6",
    "selectn": "^0.9.6",
    "serve-static": "^1.11.1",
    "strip-bom": "~0.3.1",
<<<<<<< HEAD
    "ursa": "0.8.5 || >=0.9.3",
    "node-uuid": "~1.4.3",
    "ejs": "~2.3.4",
    "xml-crypto": "~0.8.0",
    "formidable": "git+https://github.com/Alexlambertz/node-formidable.git"
=======
    "uuid": "^3.1.0",
    "xml-crypto": "~0.8.0"
>>>>>>> c94cc1cc
  },
  "repository": {
    "type": "git",
    "url": "https://github.com/Alexlambertz/node-soap.git"
  },
  "main": "./index.js",
  "types": "./lib/soap.d.ts",
  "directories": {
    "lib": "./lib"
  },
  "scripts": {
    "toc": "./node_modules/.bin/doctoc Readme.md --github --maxlevel 3",
    "pretest": "jshint index.js lib test",
    "cover": "istanbul cover _mocha -- --timeout 10000 test/*-test.js test/security/*.js",
    "coveralls": "cat ./coverage/lcov.info | ./node_modules/coveralls/bin/coveralls.js -v",
    "test": "mocha --timeout 10000 test/*-test.js test/security/*.js"
  },
  "keywords": [
    "soap"
  ],
  "license": "MIT",
  "devDependencies": {
    "body-parser": "^1.15.2",
    "colors": "^1.1.2",
    "coveralls": "^2.11.6",
    "diff": "^2.2.1",
    "doctoc": "^1.0.0",
    "duplexer": "~0.1.1",
    "express": "^4.14.0",
    "glob": "~3.2.8",
    "istanbul": "^0.4.1",
    "jshint": "2.3.0",
    "mocha": "~1.17.0",
    "readable-stream": "~2.0.2",
    "semver": "~5.0.3",
    "should": "~3.3.0",
    "sinon": "^1.17.5",
    "timekeeper": "~0.0.4"
  }
}<|MERGE_RESOLUTION|>--- conflicted
+++ resolved
@@ -7,34 +7,20 @@
   },
   "author": "Vinay Pulim <v@pulim.com>",
   "dependencies": {
-<<<<<<< HEAD
-    "compress": "^0.99.0",
-    "debug": "~0.7.4",
-    "lodash": "3.x.x",
-    "request": "git+https://github.com/Alexlambertz/request.git",
-=======
     "bluebird": "^3.5.0",
     "concat-stream": "^1.5.1",
     "debug": "^2.6.9",
     "ejs": "~2.5.5",
     "finalhandler": "^1.0.3",
     "lodash": "^3.10.1",
-    "request": ">=2.9.0",
->>>>>>> c94cc1cc
+    "request": "git+https://github.com/Alexlambertz/request.git",
     "sax": ">=0.6",
     "selectn": "^0.9.6",
     "serve-static": "^1.11.1",
     "strip-bom": "~0.3.1",
-<<<<<<< HEAD
-    "ursa": "0.8.5 || >=0.9.3",
-    "node-uuid": "~1.4.3",
-    "ejs": "~2.3.4",
+    "uuid": "^3.1.0",
     "xml-crypto": "~0.8.0",
     "formidable": "git+https://github.com/Alexlambertz/node-formidable.git"
-=======
-    "uuid": "^3.1.0",
-    "xml-crypto": "~0.8.0"
->>>>>>> c94cc1cc
   },
   "repository": {
     "type": "git",
