/*
 * Copyright (c) 2011 Vinay Pulim <vinay@milewise.com>
 * MIT Licensed
 */

"use strict";


var HttpClient = require('./http'),
  assert = require('assert'),
  events = require('events'),
  util = require('util'),
  debug = require('debug')('node-soap'),
  findPrefix = require('./utils').findPrefix,
  _ = require('lodash'),
  concatStream = require('concat-stream'),
  BluebirdPromise = require("bluebird"),
  uuid4 = require('uuid/v4');

var Client = function(wsdl, endpoint, options) {
  events.EventEmitter.call(this);
  options = options || {};
  this.wsdl = wsdl;
  this._initializeOptions(options);
  this._initializeServices(endpoint);
  this.httpClient = options.httpClient || new HttpClient(options);
  var suffixOption = options.overridePromiseSuffix ? { suffix: options.overridePromiseSuffix } : null;
  BluebirdPromise.promisifyAll(this, suffixOption);
};
util.inherits(Client, events.EventEmitter);

Client.prototype.addSoapHeader = function(soapHeader, name, namespace, xmlns) {
  if (!this.soapHeaders) {
    this.soapHeaders = [];
  }
  if (typeof soapHeader === 'object') {
    soapHeader = this.wsdl.objectToXML(soapHeader, name, namespace, xmlns, true);
  }
  return this.soapHeaders.push(soapHeader) - 1;
};

Client.prototype.changeSoapHeader = function(index, soapHeader, name, namespace, xmlns) {
  if (!this.soapHeaders) {
    this.soapHeaders = [];
  }
  if (typeof soapHeader === 'object') {
    soapHeader = this.wsdl.objectToXML(soapHeader, name, namespace, xmlns, true);
  }
  this.soapHeaders[index] = soapHeader;
};

Client.prototype.getSoapHeaders = function() {
  return this.soapHeaders;
};

Client.prototype.clearSoapHeaders = function() {
  this.soapHeaders = null;
};

Client.prototype.addHttpHeader = function(name, value) {
  if (!this.httpHeaders) {
    this.httpHeaders = {};
  }
  this.httpHeaders[name] = value;
};

Client.prototype.getHttpHeaders = function() {
  return this.httpHeaders;
};

Client.prototype.clearHttpHeaders = function() {
  this.httpHeaders = {};
};


Client.prototype.addBodyAttribute = function(bodyAttribute, name, namespace, xmlns) {
  if (!this.bodyAttributes) {
    this.bodyAttributes = [];
  }
  if (typeof bodyAttribute === 'object') {
    var composition = '';
    Object.getOwnPropertyNames(bodyAttribute).forEach(function(prop, idx, array) {
      composition += ' ' + prop + '="' + bodyAttribute[prop] + '"';
    });
    bodyAttribute = composition;
  }
  if (bodyAttribute.substr(0, 1) !== ' ') bodyAttribute = ' ' + bodyAttribute;
  this.bodyAttributes.push(bodyAttribute);
};

Client.prototype.getBodyAttributes = function() {
  return this.bodyAttributes;
};

Client.prototype.clearBodyAttributes = function() {
  this.bodyAttributes = null;
};

Client.prototype.setEndpoint = function(endpoint) {
  this.endpoint = endpoint;
  this._initializeServices(endpoint);
};

Client.prototype.describe = function() {
  var types = this.wsdl.definitions.types;
  return this.wsdl.describeServices();
};

Client.prototype.setSecurity = function(security) {
  this.security = security;
};

Client.prototype.setSOAPAction = function(SOAPAction) {
  this.SOAPAction = SOAPAction;
};

Client.prototype._initializeServices = function(endpoint) {
  var definitions = this.wsdl.definitions,
    services = definitions.services;
  for (var name in services) {
    this[name] = this._defineService(services[name], endpoint);
  }
};

Client.prototype._initializeOptions = function(options) {
  this.streamAllowed = options.stream;
  this.wsdl.options.attributesKey = options.attributesKey || 'attributes';
  this.wsdl.options.envelopeKey = options.envelopeKey || 'soap';
  this.wsdl.options.preserveWhitespace = !!options.preserveWhitespace;
  if(options.ignoredNamespaces !== undefined) {
    if(options.ignoredNamespaces.override !== undefined) {
      if(options.ignoredNamespaces.override === true) {
        if(options.ignoredNamespaces.namespaces !== undefined) {
          this.wsdl.options.ignoredNamespaces = options.ignoredNamespaces.namespaces;
        }
      }
    }
  }
  if(options.overrideRootElement !== undefined) {
    this.wsdl.options.overrideRootElement = options.overrideRootElement;
  }
  this.wsdl.options.forceSoap12Headers = !!options.forceSoap12Headers;
};

Client.prototype._defineService = function(service, endpoint) {
  var ports = service.ports,
    def = {};
  for (var name in ports) {
    def[name] = this._definePort(ports[name], endpoint ? endpoint : ports[name].location);
  }
  return def;
};

Client.prototype._definePort = function(port, endpoint) {
  var location = endpoint,
    binding = port.binding,
    methods = binding.methods,
    def = {};
  for (var name in methods) {
    def[name] = this._defineMethod(methods[name], location);
    this[name] = def[name];
  }
  return def;
};

Client.prototype._defineMethod = function(method, location) {
  var self = this;
  var temp;
  return function(args, callback, options, extraHeaders, attachments, attachmentDirectory) {
    if (typeof args === 'function') {
      callback = args;
      args = {};
    } else if (typeof options === 'function') {
      temp = callback;
      callback = options;
      options = temp;
    } else if (typeof extraHeaders === 'function') {
      temp = callback;
      callback = extraHeaders;
      extraHeaders = options;
      options = temp;
    }
	
	attachmentDirectory = attachmentDirectory || "../uploads";
	
    self._invoke(method, args, location, attachments, attachmentDirectory, function(error, result, raw, soapHeader, files) {
      callback(error, result, raw, soapHeader, files);
    }, options, extraHeaders);
  };
};

Client.prototype._invoke = function(method, args, location, attachments, attachmentDirectory, callback, options, extraHeaders) {
  var self = this,
    name = method.$name,
    input = method.input,
    output = method.output,
    style = method.style,
    defs = this.wsdl.definitions,
    envelopeKey = this.wsdl.options.envelopeKey,
    ns = defs.$targetNamespace,
    encoding = '',
    message = '',
    xml = null,
    req = null,
    soapAction,
    alias = findPrefix(defs.xmlns, ns),
    headers = {
      "Content-Type": "text/xml; charset=utf-8"
    },
    xmlnsSoap = "xmlns:" + envelopeKey + "=\"http://schemas.xmlsoap.org/soap/envelope/\"";

  if (this.wsdl.options.forceSoap12Headers) {
    headers["Content-Type"] = "application/soap+xml; charset=utf-8";
    xmlnsSoap = "xmlns:" + envelopeKey + "=\"http://www.w3.org/2003/05/soap-envelope\"";
  }

  if (this.SOAPAction) {
    soapAction = this.SOAPAction;
  } else if (method.soapAction !== undefined && method.soapAction !== null) {
    soapAction = method.soapAction;
  } else {
    soapAction = ((ns.lastIndexOf("/") !== ns.length - 1) ? ns + "/" : ns) + name;
  }

  if (!this.wsdl.options.forceSoap12Headers) {
    headers.SOAPAction = '"' + soapAction + '"';
  }

  options = options || {};

  //Add extra headers
  for (var header in this.httpHeaders ) { headers[header] = this.httpHeaders[header];  }
  for (var attr in extraHeaders) { headers[attr] = extraHeaders[attr]; }

  // Allow the security object to add headers
  if (self.security && self.security.addHeaders)
    self.security.addHeaders(headers);
  if (self.security && self.security.addOptions)
    self.security.addOptions(options);

  if ((style === 'rpc')&& ( ( input.parts || input.name==="element" ) || args === null) ) {
    assert.ok(!style || style === 'rpc', 'invalid message definition for document style binding');
    message = self.wsdl.objectToRpcXML(name, args, alias, ns,(input.name!=="element" ));
    (method.inputSoap === 'encoded') && (encoding = 'soap:encodingStyle="http://schemas.xmlsoap.org/soap/encoding/" ');
  } else {
    assert.ok(!style || style === 'document', 'invalid message definition for rpc style binding');
    // pass `input.$lookupType` if `input.$type` could not be found
    message = self.wsdl.objectToDocumentXML(input.$name, args, input.targetNSAlias, input.targetNamespace, (input.$type || input.$lookupType));
  }
  xml = "<?xml version=\"1.0\" encoding=\"utf-8\"?>" +
    "<" + envelopeKey + ":Envelope " +
    xmlnsSoap + " " +
    "xmlns:xsi=\"http://www.w3.org/2001/XMLSchema-instance\" " +
    encoding +
    this.wsdl.xmlnsInEnvelope + '>' +
    ((self.soapHeaders || self.security) ?
      (
        "<" + envelopeKey + ":Header>" +
        (self.soapHeaders ? self.soapHeaders.join("\n") : "") +
        (self.security && !self.security.postProcess ? self.security.toXML() : "") +
        "</" + envelopeKey + ":Header>"
      )
      :
        ''
      ) +
    "<" + envelopeKey + ":Body" +
    (self.bodyAttributes ? self.bodyAttributes.join(' ') : '') +
    (self.security && self.security.postProcess ? ' Id="_0"' : '') +
    ">" +
    message +
    "</" + envelopeKey + ":Body>" +
    "</" + envelopeKey + ":Envelope>";

  if(self.security && self.security.postProcess){
    xml = self.security.postProcess(xml, envelopeKey);
  }

  if(options && options.postProcess){
    xml = options.postProcess(xml);
  }
  
  self.lastMessage = message;
  self.lastRequest = xml;
  self.lastEndpoint = location;

  var eid = options.exchangeId || uuid4();

  self.emit('message', message, eid);
  self.emit('request', xml, eid);

  var tryJSONparse = function(body) {
    try {
      return JSON.parse(body);
    }
    catch(err) {
      return undefined;
    }
  };

<<<<<<< HEAD
  req = self.httpClient.request(location, xml, function(err, response, body, files) {
    var result;
    var obj;
=======
  if (this.streamAllowed && typeof self.httpClient.requestStream === 'function') {
    callback = _.once(callback);
    var startTime = Date.now();
    req = self.httpClient.requestStream(location, xml, headers, options, self);
    self.lastRequestHeaders = req.headers;
    var onError = function onError(err) {
      self.lastResponse = null;
      self.lastResponseHeaders = null;
      self.lastElapsedTime = null;
      self.emit('response', null, null, eid);

      callback(err);
    };
    req.on('error', onError);
    req.on('response', function (response) {
      response.on('error', onError);

      // When the output element cannot be looked up in the wsdl, play it safe and
      // don't stream
      if(response.statusCode !== 200 || !output || !output.$lookupTypes) {
        response.pipe(concatStream({encoding: 'string'}, function (body) {
          self.lastResponse = body;
          self.lastResponseHeaders = response && response.headers;
          self.lastElapsedTime = Date.now() - startTime;
          self.emit('response', body, response, eid);

          return parseSync(body, response);

        }));
        return;
      }

      self.wsdl.xmlToObject(response, function (error, obj) {
        self.lastResponse = response;
        self.lastResponseHeaders = response && response.headers;
        self.lastElapsedTime = Date.now() - startTime;
        self.emit('response', '<stream>', response, eid);

        if (error) {
          error.response = response;
          error.body = '<stream>';
          self.emit('soapError', error, eid);
          return callback(error, response);
        }

        return finish(obj, '<stream>', response);
      });
    });
    return;
  }

  req = self.httpClient.request(location, xml, function(err, response, body) {
>>>>>>> c94cc1cc
    self.lastResponse = body;
    self.lastResponseHeaders = response && response.headers;
    self.lastElapsedTime = response && response.elapsedTime;
    self.emit('response', body, response, eid);

    if (err) {
      callback(err);
    } else {
      return parseSync(body, response);
    }
  }, headers, options, self);

  function parseSync(body, response) {
    var obj;
    try {
      obj = self.wsdl.xmlToObject(body);
    } catch (error) {
      //  When the output element cannot be looked up in the wsdl and the body is JSON
      //  instead of sending the error, we pass the body in the response.
      if(!output || !output.$lookupTypes) {
        debug('Response element is not present. Unable to convert response xml to json.');
        //  If the response is JSON then return it as-is.
        var json = _.isObject(body) ? body : tryJSONparse(body);
        if (json) {
          return callback(null, response, json);
        }
      }
      error.response = response;
      error.body = body;
      self.emit('soapError', error, eid);
      return callback(error, response, body);
    }
    return finish(obj, body, response);
  }

  function finish(obj, body, response) {
    var result;

    if (!output){
      // one-way, no output expected
      return callback(null, null, body, obj.Header);
    }

    if( typeof obj.Body !== 'object' ) {
      var error = new Error('Cannot parse response');
      error.response = response;
      error.body = body;
      return callback(error, obj, body);
    }

<<<<<<< HEAD
      callback(null, result, body, obj.Header, files);
    }
  }, attachments, attachmentDirectory, headers, options, self);
=======
    // if Soap Body is empty
    if (!obj.Body) {
      return callback(null, obj, body, obj.Header);
    }

    result = obj.Body[output.$name];
    // RPC/literal response body may contain elements with added suffixes I.E.
    // 'Response', or 'Output', or 'Out'
    // This doesn't necessarily equal the ouput message name. See WSDL 1.1 Section 2.4.5
    if(!result){
      result = obj.Body[output.$name.replace(/(?:Out(?:put)?|Response)$/, '')];
    }
    if (!result) {
      ['Response', 'Out', 'Output'].forEach(function (term) {
        if (obj.Body.hasOwnProperty(name + term)) {
          return result = obj.Body[name + term];
        }
      });
    }

    callback(null, result, body, obj.Header);
  }
>>>>>>> c94cc1cc

  // Added mostly for testability, but possibly useful for debugging
  if(req && req.headers) //fixes an issue when req or req.headers is indefined
    self.lastRequestHeaders = req.headers;
};

exports.Client = Client;<|MERGE_RESOLUTION|>--- conflicted
+++ resolved
@@ -17,19 +17,21 @@
   BluebirdPromise = require("bluebird"),
   uuid4 = require('uuid/v4');
 
-var Client = function(wsdl, endpoint, options) {
+var Client = function (wsdl, endpoint, options) {
   events.EventEmitter.call(this);
   options = options || {};
   this.wsdl = wsdl;
   this._initializeOptions(options);
   this._initializeServices(endpoint);
   this.httpClient = options.httpClient || new HttpClient(options);
-  var suffixOption = options.overridePromiseSuffix ? { suffix: options.overridePromiseSuffix } : null;
+  var suffixOption = options.overridePromiseSuffix ? {
+    suffix: options.overridePromiseSuffix
+  } : null;
   BluebirdPromise.promisifyAll(this, suffixOption);
 };
 util.inherits(Client, events.EventEmitter);
 
-Client.prototype.addSoapHeader = function(soapHeader, name, namespace, xmlns) {
+Client.prototype.addSoapHeader = function (soapHeader, name, namespace, xmlns) {
   if (!this.soapHeaders) {
     this.soapHeaders = [];
   }
@@ -39,7 +41,7 @@
   return this.soapHeaders.push(soapHeader) - 1;
 };
 
-Client.prototype.changeSoapHeader = function(index, soapHeader, name, namespace, xmlns) {
+Client.prototype.changeSoapHeader = function (index, soapHeader, name, namespace, xmlns) {
   if (!this.soapHeaders) {
     this.soapHeaders = [];
   }
@@ -49,37 +51,37 @@
   this.soapHeaders[index] = soapHeader;
 };
 
-Client.prototype.getSoapHeaders = function() {
+Client.prototype.getSoapHeaders = function () {
   return this.soapHeaders;
 };
 
-Client.prototype.clearSoapHeaders = function() {
+Client.prototype.clearSoapHeaders = function () {
   this.soapHeaders = null;
 };
 
-Client.prototype.addHttpHeader = function(name, value) {
+Client.prototype.addHttpHeader = function (name, value) {
   if (!this.httpHeaders) {
     this.httpHeaders = {};
   }
   this.httpHeaders[name] = value;
 };
 
-Client.prototype.getHttpHeaders = function() {
+Client.prototype.getHttpHeaders = function () {
   return this.httpHeaders;
 };
 
-Client.prototype.clearHttpHeaders = function() {
+Client.prototype.clearHttpHeaders = function () {
   this.httpHeaders = {};
 };
 
 
-Client.prototype.addBodyAttribute = function(bodyAttribute, name, namespace, xmlns) {
+Client.prototype.addBodyAttribute = function (bodyAttribute, name, namespace, xmlns) {
   if (!this.bodyAttributes) {
     this.bodyAttributes = [];
   }
   if (typeof bodyAttribute === 'object') {
     var composition = '';
-    Object.getOwnPropertyNames(bodyAttribute).forEach(function(prop, idx, array) {
+    Object.getOwnPropertyNames(bodyAttribute).forEach(function (prop, idx, array) {
       composition += ' ' + prop + '="' + bodyAttribute[prop] + '"';
     });
     bodyAttribute = composition;
@@ -88,33 +90,33 @@
   this.bodyAttributes.push(bodyAttribute);
 };
 
-Client.prototype.getBodyAttributes = function() {
+Client.prototype.getBodyAttributes = function () {
   return this.bodyAttributes;
 };
 
-Client.prototype.clearBodyAttributes = function() {
+Client.prototype.clearBodyAttributes = function () {
   this.bodyAttributes = null;
 };
 
-Client.prototype.setEndpoint = function(endpoint) {
+Client.prototype.setEndpoint = function (endpoint) {
   this.endpoint = endpoint;
   this._initializeServices(endpoint);
 };
 
-Client.prototype.describe = function() {
+Client.prototype.describe = function () {
   var types = this.wsdl.definitions.types;
   return this.wsdl.describeServices();
 };
 
-Client.prototype.setSecurity = function(security) {
+Client.prototype.setSecurity = function (security) {
   this.security = security;
 };
 
-Client.prototype.setSOAPAction = function(SOAPAction) {
+Client.prototype.setSOAPAction = function (SOAPAction) {
   this.SOAPAction = SOAPAction;
 };
 
-Client.prototype._initializeServices = function(endpoint) {
+Client.prototype._initializeServices = function (endpoint) {
   var definitions = this.wsdl.definitions,
     services = definitions.services;
   for (var name in services) {
@@ -122,27 +124,27 @@
   }
 };
 
-Client.prototype._initializeOptions = function(options) {
+Client.prototype._initializeOptions = function (options) {
   this.streamAllowed = options.stream;
   this.wsdl.options.attributesKey = options.attributesKey || 'attributes';
   this.wsdl.options.envelopeKey = options.envelopeKey || 'soap';
   this.wsdl.options.preserveWhitespace = !!options.preserveWhitespace;
-  if(options.ignoredNamespaces !== undefined) {
-    if(options.ignoredNamespaces.override !== undefined) {
-      if(options.ignoredNamespaces.override === true) {
-        if(options.ignoredNamespaces.namespaces !== undefined) {
+  if (options.ignoredNamespaces !== undefined) {
+    if (options.ignoredNamespaces.override !== undefined) {
+      if (options.ignoredNamespaces.override === true) {
+        if (options.ignoredNamespaces.namespaces !== undefined) {
           this.wsdl.options.ignoredNamespaces = options.ignoredNamespaces.namespaces;
         }
       }
     }
   }
-  if(options.overrideRootElement !== undefined) {
+  if (options.overrideRootElement !== undefined) {
     this.wsdl.options.overrideRootElement = options.overrideRootElement;
   }
   this.wsdl.options.forceSoap12Headers = !!options.forceSoap12Headers;
 };
 
-Client.prototype._defineService = function(service, endpoint) {
+Client.prototype._defineService = function (service, endpoint) {
   var ports = service.ports,
     def = {};
   for (var name in ports) {
@@ -151,7 +153,7 @@
   return def;
 };
 
-Client.prototype._definePort = function(port, endpoint) {
+Client.prototype._definePort = function (port, endpoint) {
   var location = endpoint,
     binding = port.binding,
     methods = binding.methods,
@@ -163,10 +165,10 @@
   return def;
 };
 
-Client.prototype._defineMethod = function(method, location) {
+Client.prototype._defineMethod = function (method, location) {
   var self = this;
   var temp;
-  return function(args, callback, options, extraHeaders, attachments, attachmentDirectory) {
+  return function (args, callback, options, extraHeaders, attachments, attachmentDirectory) {
     if (typeof args === 'function') {
       callback = args;
       args = {};
@@ -180,16 +182,16 @@
       extraHeaders = options;
       options = temp;
     }
-	
-	attachmentDirectory = attachmentDirectory || "../uploads";
-	
-    self._invoke(method, args, location, attachments, attachmentDirectory, function(error, result, raw, soapHeader, files) {
+
+    attachmentDirectory = attachmentDirectory || "../uploads";
+
+    self._invoke(method, args, location, attachments, attachmentDirectory, function (error, result, raw, soapHeader, files) {
       callback(error, result, raw, soapHeader, files);
     }, options, extraHeaders);
   };
 };
 
-Client.prototype._invoke = function(method, args, location, attachments, attachmentDirectory, callback, options, extraHeaders) {
+Client.prototype._invoke = function (method, args, location, attachments, attachmentDirectory, callback, options, extraHeaders) {
   var self = this,
     name = method.$name,
     input = method.input,
@@ -229,8 +231,12 @@
   options = options || {};
 
   //Add extra headers
-  for (var header in this.httpHeaders ) { headers[header] = this.httpHeaders[header];  }
-  for (var attr in extraHeaders) { headers[attr] = extraHeaders[attr]; }
+  for (var header in this.httpHeaders) {
+    headers[header] = this.httpHeaders[header];
+  }
+  for (var attr in extraHeaders) {
+    headers[attr] = extraHeaders[attr];
+  }
 
   // Allow the security object to add headers
   if (self.security && self.security.addHeaders)
@@ -238,9 +244,9 @@
   if (self.security && self.security.addOptions)
     self.security.addOptions(options);
 
-  if ((style === 'rpc')&& ( ( input.parts || input.name==="element" ) || args === null) ) {
+  if ((style === 'rpc') && ((input.parts || input.name === "element") || args === null)) {
     assert.ok(!style || style === 'rpc', 'invalid message definition for document style binding');
-    message = self.wsdl.objectToRpcXML(name, args, alias, ns,(input.name!=="element" ));
+    message = self.wsdl.objectToRpcXML(name, args, alias, ns, (input.name !== "element"));
     (method.inputSoap === 'encoded') && (encoding = 'soap:encodingStyle="http://schemas.xmlsoap.org/soap/encoding/" ');
   } else {
     assert.ok(!style || style === 'document', 'invalid message definition for rpc style binding');
@@ -259,10 +265,9 @@
         (self.soapHeaders ? self.soapHeaders.join("\n") : "") +
         (self.security && !self.security.postProcess ? self.security.toXML() : "") +
         "</" + envelopeKey + ":Header>"
-      )
-      :
-        ''
-      ) +
+      ) :
+      ''
+    ) +
     "<" + envelopeKey + ":Body" +
     (self.bodyAttributes ? self.bodyAttributes.join(' ') : '') +
     (self.security && self.security.postProcess ? ' Id="_0"' : '') +
@@ -271,14 +276,14 @@
     "</" + envelopeKey + ":Body>" +
     "</" + envelopeKey + ":Envelope>";
 
-  if(self.security && self.security.postProcess){
+  if (self.security && self.security.postProcess) {
     xml = self.security.postProcess(xml, envelopeKey);
   }
 
-  if(options && options.postProcess){
+  if (options && options.postProcess) {
     xml = options.postProcess(xml);
   }
-  
+
   self.lastMessage = message;
   self.lastRequest = xml;
   self.lastEndpoint = location;
@@ -288,20 +293,14 @@
   self.emit('message', message, eid);
   self.emit('request', xml, eid);
 
-  var tryJSONparse = function(body) {
+  var tryJSONparse = function (body) {
     try {
       return JSON.parse(body);
-    }
-    catch(err) {
+    } catch (err) {
       return undefined;
     }
   };
 
-<<<<<<< HEAD
-  req = self.httpClient.request(location, xml, function(err, response, body, files) {
-    var result;
-    var obj;
-=======
   if (this.streamAllowed && typeof self.httpClient.requestStream === 'function') {
     callback = _.once(callback);
     var startTime = Date.now();
@@ -321,8 +320,10 @@
 
       // When the output element cannot be looked up in the wsdl, play it safe and
       // don't stream
-      if(response.statusCode !== 200 || !output || !output.$lookupTypes) {
-        response.pipe(concatStream({encoding: 'string'}, function (body) {
+      if (response.statusCode !== 200 || !output || !output.$lookupTypes) {
+        response.pipe(concatStream({
+          encoding: 'string'
+        }, function (body) {
           self.lastResponse = body;
           self.lastResponseHeaders = response && response.headers;
           self.lastElapsedTime = Date.now() - startTime;
@@ -353,8 +354,9 @@
     return;
   }
 
-  req = self.httpClient.request(location, xml, function(err, response, body) {
->>>>>>> c94cc1cc
+  req = self.httpClient.request(location, xml, function (err, response, body, files) {
+    var result;
+    var obj;
     self.lastResponse = body;
     self.lastResponseHeaders = response && response.headers;
     self.lastElapsedTime = response && response.elapsedTime;
@@ -363,18 +365,18 @@
     if (err) {
       callback(err);
     } else {
-      return parseSync(body, response);
-    }
-  }, headers, options, self);
-
-  function parseSync(body, response) {
+      return parseSync(body, response, files);
+    }
+  }, attachments, attachmentDirectory, headers, options, self);
+
+  function parseSync(body, response, files) {
     var obj;
     try {
       obj = self.wsdl.xmlToObject(body);
     } catch (error) {
       //  When the output element cannot be looked up in the wsdl and the body is JSON
       //  instead of sending the error, we pass the body in the response.
-      if(!output || !output.$lookupTypes) {
+      if (!output || !output.$lookupTypes) {
         debug('Response element is not present. Unable to convert response xml to json.');
         //  If the response is JSON then return it as-is.
         var json = _.isObject(body) ? body : tryJSONparse(body);
@@ -387,29 +389,25 @@
       self.emit('soapError', error, eid);
       return callback(error, response, body);
     }
-    return finish(obj, body, response);
-  }
-
-  function finish(obj, body, response) {
+    return finish(obj, body, response, files);
+  }
+
+  function finish(obj, body, response, files) {
     var result;
 
-    if (!output){
+    if (!output) {
       // one-way, no output expected
       return callback(null, null, body, obj.Header);
     }
 
-    if( typeof obj.Body !== 'object' ) {
+    if (typeof obj.Body !== 'object') {
       var error = new Error('Cannot parse response');
       error.response = response;
       error.body = body;
       return callback(error, obj, body);
     }
 
-<<<<<<< HEAD
-      callback(null, result, body, obj.Header, files);
-    }
-  }, attachments, attachmentDirectory, headers, options, self);
-=======
+
     // if Soap Body is empty
     if (!obj.Body) {
       return callback(null, obj, body, obj.Header);
@@ -419,7 +417,7 @@
     // RPC/literal response body may contain elements with added suffixes I.E.
     // 'Response', or 'Output', or 'Out'
     // This doesn't necessarily equal the ouput message name. See WSDL 1.1 Section 2.4.5
-    if(!result){
+    if (!result) {
       result = obj.Body[output.$name.replace(/(?:Out(?:put)?|Response)$/, '')];
     }
     if (!result) {
@@ -430,12 +428,11 @@
       });
     }
 
-    callback(null, result, body, obj.Header);
-  }
->>>>>>> c94cc1cc
+    callback(null, result, body, obj.Header, files);
+  }
 
   // Added mostly for testability, but possibly useful for debugging
-  if(req && req.headers) //fixes an issue when req or req.headers is indefined
+  if (req && req.headers) //fixes an issue when req or req.headers is indefined
     self.lastRequestHeaders = req.headers;
 };
 
