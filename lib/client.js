--- conflicted
+++ resolved
@@ -120,29 +120,23 @@
                 message +
             "</soap:Body>" +
         "</soap:Envelope>";
-    self.logger_req && self.logger_req(xml);
     
     http.request(location, xml, function(err, response, body) {
         if (err) {
             callback(err);
         }
         else {
-            self.logger_res && self.logger_res(body);
             try {
                 var obj = self.wsdl.xmlToObject(body);
-<<<<<<< HEAD
-=======
-                callback(null, obj.Body[output.$name], body);
->>>>>>> 13ef99fd
             }
             catch (error) {
                 return callback(error, null, body);
             }
-            var result = obj[output.$name];
+            var result = obj.Body[output.$name];
             // RPC/literal response body may contain element named after the method + 'Response'
             // This doesn't necessarily equal the ouput message name. See WSDL 1.1 Section 2.4.5
             if(!result) {
-               result = obj[name + 'Response'];
+               result = obj.Body[name + 'Response'];
             }
             callback(null, result, body);
         }
