--- conflicted
+++ resolved
@@ -641,19 +641,6 @@
             top = stack[stack.length-1],
             topSchema = top.schema,
             obj = {};
-<<<<<<< HEAD
-        if (!objectName && top.name === 'Body' && name !== 'Fault') {
-            var message = self.definitions.messages[name];
-						if(!message) {
-							// or name = name + "Request directly"
-							var portTypes = self.definitions.portTypes;
-							for(var n in portTypes) {
-								var portType = portTypes[n];
-								break;
-							}
-							message = self.definitions.messages[portType.methods[name].input.$name];
-						}
-=======
         var originalName = name;
 
         if (!objectName && top.name === 'Body' && name !== 'Fault') {
@@ -686,7 +673,6 @@
                self.definitions.messages[originalName] = self.definitions.messages[name];
             }
 
->>>>>>> c6207468
             topSchema = message.description(self.definitions);
             objectName = originalName;
         }
@@ -701,11 +687,7 @@
 				}
 
         if (topSchema && topSchema[name+'[]']) name = name + '[]';
-<<<<<<< HEAD
-        stack.push({name: name, object: obj, schema: topSchema && topSchema[name], id:attrs.id});
-=======
-        stack.push({name: originalName, object: obj, schema: topSchema && topSchema[name]});
->>>>>>> c6207468
+        stack.push({name: originalName, object: obj, schema: topSchema && topSchema[name], id:attrs.id});
     })
     
     p.on('endElement', function(nsName) {
